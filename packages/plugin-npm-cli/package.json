{
  "name": "@yarnpkg/plugin-npm-cli",
  "version": "3.0.0",
  "license": "BSD-2-Clause",
  "main": "./sources/index.ts",
  "dependencies": {
<<<<<<< HEAD
    "@yarnpkg/fslib": "workspace:^2.5.1-rc.1",
=======
    "@yarnpkg/fslib": "workspace:^2.5.1",
>>>>>>> 7e42ddb3
    "clipanion": "^3.0.1",
    "enquirer": "^2.3.6",
    "semver": "^7.1.2",
    "tslib": "^1.13.0",
    "typanion": "^3.3.0"
  },
  "peerDependencies": {
<<<<<<< HEAD
    "@yarnpkg/cli": "^3.0.1-rc.2",
    "@yarnpkg/core": "^3.1.0-rc.1",
=======
    "@yarnpkg/cli": "^3.0.1",
    "@yarnpkg/core": "^3.0.0",
>>>>>>> 7e42ddb3
    "@yarnpkg/plugin-npm": "^2.5.0",
    "@yarnpkg/plugin-pack": "^3.0.0"
  },
  "devDependencies": {
    "@npm/types": "^1.0.1",
    "@types/semver": "^7.1.0",
    "@yarnpkg/cli": "workspace:*",
    "@yarnpkg/core": "workspace:*",
    "@yarnpkg/plugin-npm": "workspace:*",
    "@yarnpkg/plugin-pack": "workspace:*"
  },
  "repository": {
    "type": "git",
    "url": "ssh://git@github.com/yarnpkg/berry.git",
    "directory": "packages/plugin-npm-cli"
  },
  "scripts": {
    "postpack": "rm -rf lib",
    "prepack": "run build:compile \"$(pwd)\""
  },
  "publishConfig": {
    "main": "./lib/index.js",
    "typings": "./lib/index.d.ts"
  },
  "files": [
    "/lib/**/*"
  ],
  "engines": {
    "node": ">=12 <14 || 14.2 - 14.9 || >14.10.0"
  }
}<|MERGE_RESOLUTION|>--- conflicted
+++ resolved
@@ -4,11 +4,7 @@
   "license": "BSD-2-Clause",
   "main": "./sources/index.ts",
   "dependencies": {
-<<<<<<< HEAD
-    "@yarnpkg/fslib": "workspace:^2.5.1-rc.1",
-=======
     "@yarnpkg/fslib": "workspace:^2.5.1",
->>>>>>> 7e42ddb3
     "clipanion": "^3.0.1",
     "enquirer": "^2.3.6",
     "semver": "^7.1.2",
@@ -16,13 +12,8 @@
     "typanion": "^3.3.0"
   },
   "peerDependencies": {
-<<<<<<< HEAD
-    "@yarnpkg/cli": "^3.0.1-rc.2",
+    "@yarnpkg/cli": "^3.0.1",
     "@yarnpkg/core": "^3.1.0-rc.1",
-=======
-    "@yarnpkg/cli": "^3.0.1",
-    "@yarnpkg/core": "^3.0.0",
->>>>>>> 7e42ddb3
     "@yarnpkg/plugin-npm": "^2.5.0",
     "@yarnpkg/plugin-pack": "^3.0.0"
   },
