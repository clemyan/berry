--- conflicted
+++ resolved
@@ -4,23 +4,14 @@
   "license": "BSD-2-Clause",
   "main": "./sources/index.ts",
   "dependencies": {
-<<<<<<< HEAD
-    "@yarnpkg/fslib": "workspace:^2.5.1-rc.1",
-=======
     "@yarnpkg/fslib": "workspace:^2.5.1",
->>>>>>> 7e42ddb3
     "@yarnpkg/libzip": "workspace:^2.2.2",
     "clipanion": "^3.0.1",
     "tslib": "^1.13.0"
   },
   "peerDependencies": {
-<<<<<<< HEAD
-    "@yarnpkg/cli": "^3.0.1-rc.2",
+    "@yarnpkg/cli": "^3.0.1",
     "@yarnpkg/core": "^3.1.0-rc.1"
-=======
-    "@yarnpkg/cli": "^3.0.1",
-    "@yarnpkg/core": "^3.0.0"
->>>>>>> 7e42ddb3
   },
   "devDependencies": {
     "@yarnpkg/cli": "workspace:*",
